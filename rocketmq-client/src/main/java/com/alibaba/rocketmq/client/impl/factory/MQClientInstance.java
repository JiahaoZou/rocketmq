/**
 * Copyright (C) 2010-2013 Alibaba Group Holding Limited
 *
 * Licensed under the Apache License, Version 2.0 (the "License");
 * you may not use this file except in compliance with the License.
 * You may obtain a copy of the License at
 *
 *     http://www.apache.org/licenses/LICENSE-2.0
 *
 * Unless required by applicable law or agreed to in writing, software
 * distributed under the License is distributed on an "AS IS" BASIS,
 * WITHOUT WARRANTIES OR CONDITIONS OF ANY KIND, either express or implied.
 * See the License for the specific language governing permissions and
 * limitations under the License.
 */
package com.alibaba.rocketmq.client.impl.factory;

import com.alibaba.rocketmq.client.ClientConfig;
import com.alibaba.rocketmq.client.admin.MQAdminExtInner;
import com.alibaba.rocketmq.client.exception.MQBrokerException;
import com.alibaba.rocketmq.client.exception.MQClientException;
import com.alibaba.rocketmq.client.impl.*;
import com.alibaba.rocketmq.client.impl.consumer.*;
import com.alibaba.rocketmq.client.impl.producer.DefaultMQProducerImpl;
import com.alibaba.rocketmq.client.impl.producer.MQProducerInner;
import com.alibaba.rocketmq.client.impl.producer.TopicPublishInfo;
import com.alibaba.rocketmq.client.log.ClientLogger;
import com.alibaba.rocketmq.client.producer.DefaultMQProducer;
import com.alibaba.rocketmq.client.stat.ConsumerStatsManager;
import com.alibaba.rocketmq.common.MQVersion;
import com.alibaba.rocketmq.common.MixAll;
import com.alibaba.rocketmq.common.ServiceState;
import com.alibaba.rocketmq.common.UtilAll;
import com.alibaba.rocketmq.common.conflict.PackageConflictDetect;
import com.alibaba.rocketmq.common.constant.PermName;
import com.alibaba.rocketmq.common.message.MessageExt;
import com.alibaba.rocketmq.common.message.MessageQueue;
import com.alibaba.rocketmq.common.protocol.body.ConsumeMessageDirectlyResult;
import com.alibaba.rocketmq.common.protocol.body.ConsumerRunningInfo;
import com.alibaba.rocketmq.common.protocol.heartbeat.*;
import com.alibaba.rocketmq.common.protocol.route.BrokerData;
import com.alibaba.rocketmq.common.protocol.route.QueueData;
import com.alibaba.rocketmq.common.protocol.route.TopicRouteData;
import com.alibaba.rocketmq.remoting.RPCHook;
import com.alibaba.rocketmq.remoting.common.RemotingHelper;
import com.alibaba.rocketmq.remoting.exception.RemotingException;
import com.alibaba.rocketmq.remoting.netty.NettyClientConfig;
import com.alibaba.rocketmq.remoting.protocol.RemotingCommand;
import org.slf4j.Logger;

import java.io.UnsupportedEncodingException;
import java.net.DatagramSocket;
import java.util.*;
import java.util.Map.Entry;
import java.util.concurrent.*;
import java.util.concurrent.locks.Lock;
import java.util.concurrent.locks.ReentrantLock;


/**
 * @author shijia.wxr<vintage.wang@gmail.com>
 * @since 2013-6-15
 */
public class MQClientInstance {
    private final static long LockTimeoutMillis = 3000;
    private final Logger log = ClientLogger.getLog();
    private final ClientConfig clientConfig;
    private final int instanceIndex;
    private final String clientId;
    private final long bootTimestamp = System.currentTimeMillis();
    private final ConcurrentHashMap<String/* group */, MQProducerInner> producerTable = new ConcurrentHashMap<String, MQProducerInner>();
    private final ConcurrentHashMap<String/* group */, MQConsumerInner> consumerTable = new ConcurrentHashMap<String, MQConsumerInner>();
    private final ConcurrentHashMap<String/* group */, MQAdminExtInner> adminExtTable = new ConcurrentHashMap<String, MQAdminExtInner>();
    private final NettyClientConfig nettyClientConfig;
    private final MQClientAPIImpl mQClientAPIImpl;
    private final MQAdminImpl mQAdminImpl;
    private final ConcurrentHashMap<String/* Topic */, TopicRouteData> topicRouteTable = new ConcurrentHashMap<String, TopicRouteData>();
    private final Lock lockNamesrv = new ReentrantLock();
    private final Lock lockHeartbeat = new ReentrantLock();
    private final ConcurrentHashMap<String/* Broker Name */, HashMap<Long/* brokerId */, String/* address */>> brokerAddrTable =
            new ConcurrentHashMap<String, HashMap<Long, String>>();
    private final ScheduledExecutorService scheduledExecutorService = Executors.newSingleThreadScheduledExecutor(new ThreadFactory() {
        @Override
        public Thread newThread(Runnable r) {
            return new Thread(r, "MQClientFactoryScheduledThread");
        }
    });
    private final ClientRemotingProcessor clientRemotingProcessor;
    private final PullMessageService pullMessageService;
    private final RebalanceService rebalanceService;
    private final DefaultMQProducer defaultMQProducer;
    private ServiceState serviceState = ServiceState.CREATE_JUST;
    private DatagramSocket datagramSocket;

    private final ConsumerStatsManager consumerStatsManager;


    public MQClientInstance(ClientConfig clientConfig, int instanceIndex, String clientId, RPCHook rpcHook) {
        this.clientConfig = clientConfig;
        this.instanceIndex = instanceIndex;
        this.nettyClientConfig = new NettyClientConfig();
        this.nettyClientConfig.setClientCallbackExecutorThreads(clientConfig.getClientCallbackExecutorThreads());
        this.clientRemotingProcessor = new ClientRemotingProcessor(this);
        this.mQClientAPIImpl =
                new MQClientAPIImpl(this.nettyClientConfig, this.clientRemotingProcessor, rpcHook, this.clientConfig.getUnitName());

        if (this.clientConfig.getNamesrvAddr() != null) {
            this.mQClientAPIImpl.updateNameServerAddressList(this.clientConfig.getNamesrvAddr());
            log.info("user specified name server address: {}", this.clientConfig.getNamesrvAddr());
        }

        this.clientId = clientId;

        this.mQAdminImpl = new MQAdminImpl(this);

        this.pullMessageService = new PullMessageService(this);

        this.rebalanceService = new RebalanceService(this);

        this.defaultMQProducer = new DefaultMQProducer(MixAll.CLIENT_INNER_PRODUCER_GROUP);
        this.defaultMQProducer.resetClientConfig(clientConfig);

        this.consumerStatsManager = new ConsumerStatsManager(this.scheduledExecutorService);

        log.info("created a new client Instance, FactoryIndex: {} ClinetID: {} {} {}, protocolType={}",//
<<<<<<< HEAD
            this.instanceIndex, //
            this.clientId, //
            this.clientConfig, //
            MQVersion.getVersionDesc(MQVersion.CurrentVersion), RemotingCommand.getSerializeType());
=======
                this.instanceIndex, //
                this.clientId, //
                this.clientConfig, //
                MQVersion.getVersionDesc(MQVersion.CurrentVersion), RemotingCommand.getSerializeTypeConfigInThisServer());
>>>>>>> a0e3e2f2
    }


    public MQClientInstance(ClientConfig clientConfig, int instanceIndex, String clientId) {
        this(clientConfig, instanceIndex, clientId, null);
    }


    public void start() throws MQClientException {
        PackageConflictDetect.detectFastjson();

        synchronized (this) {
            switch (this.serviceState) {
            case CREATE_JUST:
                this.serviceState = ServiceState.START_FAILED;
                // If not specified,looking address from name server
                if (null == this.clientConfig.getNamesrvAddr()) {
                    this.clientConfig.setNamesrvAddr(this.mQClientAPIImpl.fetchNameServerAddr());
                }
                // Start request-response channel
                this.mQClientAPIImpl.start();
                // Start various schedule tasks
                this.startScheduledTask();
                // Start pull service
                this.pullMessageService.start();
                // Start rebalance service
                this.rebalanceService.start();
                // Start push service
                this.defaultMQProducer.getDefaultMQProducerImpl().start(false);
                log.info("the client factory [{}] start OK", this.clientId);
                this.serviceState = ServiceState.RUNNING;
                break;
            case RUNNING:
                break;
            case SHUTDOWN_ALREADY:
                break;
            case START_FAILED:
                throw new MQClientException("The Factory object[" + this.getClientId() + "] has been created before, and failed.", null);
            default:
                break;
            }
        }
    }


    private void startScheduledTask() {
        if (null == this.clientConfig.getNamesrvAddr()) {
            this.scheduledExecutorService.scheduleAtFixedRate(new Runnable() {

                @Override
                public void run() {
                    try {
                        MQClientInstance.this.mQClientAPIImpl.fetchNameServerAddr();
                    }
                    catch (Exception e) {
                        log.error("ScheduledTask fetchNameServerAddr exception", e);
                    }
                }
            }, 1000 * 10, 1000 * 60 * 2, TimeUnit.MILLISECONDS);
        }

        this.scheduledExecutorService.scheduleAtFixedRate(new Runnable() {

            @Override
            public void run() {
                try {
                    MQClientInstance.this.updateTopicRouteInfoFromNameServer();
                }
                catch (Exception e) {
                    log.error("ScheduledTask updateTopicRouteInfoFromNameServer exception", e);
                }
            }
        }, 10, this.clientConfig.getPollNameServerInteval(), TimeUnit.MILLISECONDS);

        this.scheduledExecutorService.scheduleAtFixedRate(new Runnable() {

            @Override
            public void run() {
                try {
                    MQClientInstance.this.cleanOfflineBroker();
                    MQClientInstance.this.sendHeartbeatToAllBrokerWithLock();
                }
                catch (Exception e) {
                    log.error("ScheduledTask sendHeartbeatToAllBroker exception", e);
                }
            }
        }, 1000, this.clientConfig.getHeartbeatBrokerInterval(), TimeUnit.MILLISECONDS);

        this.scheduledExecutorService.scheduleAtFixedRate(new Runnable() {

            @Override
            public void run() {
                try {
                    MQClientInstance.this.persistAllConsumerOffset();
                }
                catch (Exception e) {
                    log.error("ScheduledTask persistAllConsumerOffset exception", e);
                }
            }
        }, 1000 * 10, this.clientConfig.getPersistConsumerOffsetInterval(), TimeUnit.MILLISECONDS);

        this.scheduledExecutorService.scheduleAtFixedRate(new Runnable() {

            @Override
            public void run() {
                try {
                    MQClientInstance.this.adjustThreadPool();
                }
                catch (Exception e) {
                    log.error("ScheduledTask adjustThreadPool exception", e);
                }
            }
        }, 1, 1, TimeUnit.MINUTES);
    }


    /**
     * Remove offline broker
     */
    private void cleanOfflineBroker() {
        try {
            if (this.lockNamesrv.tryLock(LockTimeoutMillis, TimeUnit.MILLISECONDS))
                try {
                    ConcurrentHashMap<String, HashMap<Long, String>> updatedTable = new ConcurrentHashMap<String, HashMap<Long, String>>();

                    Iterator<Entry<String, HashMap<Long, String>>> itBrokerTable = this.brokerAddrTable.entrySet().iterator();
                    while (itBrokerTable.hasNext()) {
                        Entry<String, HashMap<Long, String>> entry = itBrokerTable.next();
                        String brokerName = entry.getKey();
                        HashMap<Long, String> oneTable = entry.getValue();

                        HashMap<Long, String> cloneAddrTable = new HashMap<Long, String>();
                        cloneAddrTable.putAll(oneTable);

                        Iterator<Entry<Long, String>> it = cloneAddrTable.entrySet().iterator();
                        while (it.hasNext()) {
                            Entry<Long, String> ee = it.next();
                            String addr = ee.getValue();
                            if (!this.isBrokerAddrExistInTopicRouteTable(addr)) {
                                it.remove();
                                log.info("the broker addr[{} {}] is offline, remove it", brokerName, addr);
                            }
                        }

                        if (cloneAddrTable.isEmpty()) {
                            itBrokerTable.remove();
                            log.info("the broker[{}] name's host is offline, remove it", brokerName);
                        }
                        else {
                            updatedTable.put(brokerName, cloneAddrTable);
                        }
                    }

                    if (!updatedTable.isEmpty()) {
                        this.brokerAddrTable.putAll(updatedTable);
                    }
                }
                finally {
                    this.lockNamesrv.unlock();
                }
        }
        catch (InterruptedException e) {
            log.warn("cleanOfflineBroker Exception", e);
        }
    }


    private boolean isBrokerAddrExistInTopicRouteTable(final String addr) {
        Iterator<Entry<String, TopicRouteData>> it = this.topicRouteTable.entrySet().iterator();
        while (it.hasNext()) {
            Entry<String, TopicRouteData> entry = it.next();
            TopicRouteData topicRouteData = entry.getValue();
            List<BrokerData> bds = topicRouteData.getBrokerDatas();
            for (BrokerData bd : bds) {
                if (bd.getBrokerAddrs() != null) {
                    boolean exist = bd.getBrokerAddrs().containsValue(addr);
                    if (exist)
                        return true;
                }
            }
        }

        return false;
    }


    private void persistAllConsumerOffset() {
        Iterator<Entry<String, MQConsumerInner>> it = this.consumerTable.entrySet().iterator();
        while (it.hasNext()) {
            Entry<String, MQConsumerInner> entry = it.next();
            MQConsumerInner impl = entry.getValue();
            impl.persistConsumerOffset();
        }
    }


    public void sendHeartbeatToAllBrokerWithLock() {
        if (this.lockHeartbeat.tryLock()) {
            try {
                this.sendHeartbeatToAllBroker();
                this.uploadFilterClassSource();
            }
            catch (final Exception e) {
                log.error("sendHeartbeatToAllBroker exception", e);
            }
            finally {
                this.lockHeartbeat.unlock();
            }
        }
        else {
            log.warn("lock heartBeat, but failed.");
        }
    }


    private void uploadFilterClassToAllFilterServer(final String consumerGroup, final String fullClassName, final String topic,
            final String filterClassSource) throws UnsupportedEncodingException {
        byte[] classBody = null;
        int classCRC = 0;
        try {
            classBody = filterClassSource.getBytes(MixAll.DEFAULT_CHARSET);
            classCRC = UtilAll.crc32(classBody);
        }
        catch (Exception e1) {
            log.warn("uploadFilterClassToAllFilterServer Exception, ClassName: {} {}", //
                fullClassName,//
                RemotingHelper.exceptionSimpleDesc(e1));
        }

        TopicRouteData topicRouteData = this.topicRouteTable.get(topic);
        if (topicRouteData != null //
                && topicRouteData.getFilterServerTable() != null && !topicRouteData.getFilterServerTable().isEmpty()) {
            Iterator<Entry<String, List<String>>> it = topicRouteData.getFilterServerTable().entrySet().iterator();
            while (it.hasNext()) {
                Entry<String, List<String>> next = it.next();
                List<String> value = next.getValue();
                for (final String fsAddr : value) {
                    try {
                        this.mQClientAPIImpl.registerMessageFilterClass(fsAddr, consumerGroup, topic, fullClassName, classCRC, classBody,
                            5000);

                        log.info("register message class filter to {} OK, ConsumerGroup: {} Topic: {} ClassName: {}", fsAddr,
                            consumerGroup, topic, fullClassName);

                    }
                    catch (Exception e) {
                        log.error("uploadFilterClassToAllFilterServer Exception", e);
                    }
                }
            }
        }
        else {
            log.warn("register message class filter failed, because no filter server, ConsumerGroup: {} Topic: {} ClassName: {}",
                consumerGroup, topic, fullClassName);
        }
    }


    private void uploadFilterClassSource() {
        Iterator<Entry<String, MQConsumerInner>> it = this.consumerTable.entrySet().iterator();
        while (it.hasNext()) {
            Entry<String, MQConsumerInner> next = it.next();
            MQConsumerInner consumer = next.getValue();
            if (ConsumeType.CONSUME_PASSIVELY == consumer.consumeType()) {
                Set<SubscriptionData> subscriptions = consumer.subscriptions();
                for (SubscriptionData sub : subscriptions) {
                    if (sub.isClassFilterMode() && sub.getFilterClassSource() != null) {
                        final String consumerGroup = consumer.groupName();
                        final String className = sub.getSubString();
                        final String topic = sub.getTopic();
                        final String filterClassSource = sub.getFilterClassSource();
                        try {
                            this.uploadFilterClassToAllFilterServer(consumerGroup, className, topic, filterClassSource);
                        }
                        catch (Exception e) {
                            log.error("uploadFilterClassToAllFilterServer Exception", e);
                        }
                    }
                }
            }
        }
    }


    private void sendHeartbeatToAllBroker() {
        final HeartbeatData heartbeatData = this.prepareHeartbeatData();
        final boolean producerEmpty = heartbeatData.getProducerDataSet().isEmpty();
        final boolean consumerEmpty = heartbeatData.getConsumerDataSet().isEmpty();
        if (producerEmpty && consumerEmpty) {
            log.warn("sending hearbeat, but no consumer and no producer");
            return;
        }

        Iterator<Entry<String, HashMap<Long, String>>> it = this.brokerAddrTable.entrySet().iterator();
        while (it.hasNext()) {
            Entry<String, HashMap<Long, String>> entry = it.next();
            String brokerName = entry.getKey();
            HashMap<Long, String> oneTable = entry.getValue();
            if (oneTable != null) {
                for (Long id : oneTable.keySet()) {
                    String addr = oneTable.get(id);
                    if (addr != null) {
                        if (consumerEmpty) {
                            if (id != MixAll.MASTER_ID)
                                continue;
                        }

                        try {
                            this.mQClientAPIImpl.sendHearbeat(addr, heartbeatData, 3000);
                            log.info("send heart beat to broker[{} {} {}] success", brokerName, id, addr);
                            log.info(heartbeatData.toString());
                        }
                        catch (Exception e) {
                            log.error("send heart beat to broker exception", e);
                        }
                    }
                }
            }
        }
    }


    private HeartbeatData prepareHeartbeatData() {
        HeartbeatData heartbeatData = new HeartbeatData();

        // clientID
        heartbeatData.setClientID(this.clientId);

        // Consumer
        for (String group : this.consumerTable.keySet()) {
            MQConsumerInner impl = this.consumerTable.get(group);
            if (impl != null) {
                ConsumerData consumerData = new ConsumerData();
                consumerData.setGroupName(impl.groupName());
                consumerData.setConsumeType(impl.consumeType());
                consumerData.setMessageModel(impl.messageModel());
                consumerData.setConsumeFromWhere(impl.consumeFromWhere());
                consumerData.getSubscriptionDataSet().addAll(impl.subscriptions());
                consumerData.setUnitMode(impl.isUnitMode());

                heartbeatData.getConsumerDataSet().add(consumerData);
            }
        }

        // Producer
        for (String group : this.producerTable.keySet()) {
            MQProducerInner impl = this.producerTable.get(group);
            if (impl != null) {
                ProducerData producerData = new ProducerData();
                producerData.setGroupName(group);

                heartbeatData.getProducerDataSet().add(producerData);
            }
        }

        return heartbeatData;
    }


    public void updateTopicRouteInfoFromNameServer() {
        Set<String> topicList = new HashSet<String>();

        // Consumer
        {
            Iterator<Entry<String, MQConsumerInner>> it = this.consumerTable.entrySet().iterator();
            while (it.hasNext()) {
                Entry<String, MQConsumerInner> entry = it.next();
                MQConsumerInner impl = entry.getValue();
                if (impl != null) {
                    Set<SubscriptionData> subList = impl.subscriptions();
                    if (subList != null) {
                        for (SubscriptionData subData : subList) {
                            topicList.add(subData.getTopic());
                        }
                    }
                }
            }
        }

        // Producer
        {
            Iterator<Entry<String, MQProducerInner>> it = this.producerTable.entrySet().iterator();
            while (it.hasNext()) {
                Entry<String, MQProducerInner> entry = it.next();
                MQProducerInner impl = entry.getValue();
                if (impl != null) {
                    Set<String> lst = impl.getPublishTopicList();
                    topicList.addAll(lst);
                }
            }
        }

        for (String topic : topicList) {
            this.updateTopicRouteInfoFromNameServer(topic);
        }
    }


    public boolean updateTopicRouteInfoFromNameServer(final String topic) {
        return updateTopicRouteInfoFromNameServer(topic, false, null);
    }


    public boolean updateTopicRouteInfoFromNameServer(final String topic, boolean isDefault, DefaultMQProducer defaultMQProducer) {
        try {
            if (this.lockNamesrv.tryLock(LockTimeoutMillis, TimeUnit.MILLISECONDS)) {
                try {
                    TopicRouteData topicRouteData;
                    if (isDefault && defaultMQProducer != null) {
                        topicRouteData =
                                this.mQClientAPIImpl
                                    .getDefaultTopicRouteInfoFromNameServer(defaultMQProducer.getCreateTopicKey(), 1000 * 3);
                        if (topicRouteData != null) {
                            for (QueueData data : topicRouteData.getQueueDatas()) {
                                int queueNums = Math.min(defaultMQProducer.getDefaultTopicQueueNums(), data.getReadQueueNums());
                                data.setReadQueueNums(queueNums);
                                data.setWriteQueueNums(queueNums);
                            }
                        }
                    }
                    else {
                        topicRouteData = this.mQClientAPIImpl.getTopicRouteInfoFromNameServer(topic, 1000 * 3);
                    }
                    if (topicRouteData != null) {
                        TopicRouteData old = this.topicRouteTable.get(topic);
                        boolean changed = topicRouteDataIsChange(old, topicRouteData);
                        if (!changed) {
                            changed = this.isNeedUpdateTopicRouteInfo(topic);
                        }
                        else {
                            log.info("the topic[{}] route info changed, odl[{}] ,new[{}]", topic, old, topicRouteData);
                        }

                        if (changed) {
                            TopicRouteData cloneTopicRouteData = topicRouteData.cloneTopicRouteData();

                            for (BrokerData bd : topicRouteData.getBrokerDatas()) {
                                this.brokerAddrTable.put(bd.getBrokerName(), bd.getBrokerAddrs());
                            }

                            // Update Pub info
                            {
                                TopicPublishInfo publishInfo = topicRouteData2TopicPublishInfo(topic, topicRouteData);
                                publishInfo.setHaveTopicRouterInfo(true);
                                Iterator<Entry<String, MQProducerInner>> it = this.producerTable.entrySet().iterator();
                                while (it.hasNext()) {
                                    Entry<String, MQProducerInner> entry = it.next();
                                    MQProducerInner impl = entry.getValue();
                                    if (impl != null) {
                                        impl.updateTopicPublishInfo(topic, publishInfo);
                                    }
                                }
                            }

                            // Update sub info
                            {
                                Set<MessageQueue> subscribeInfo = topicRouteData2TopicSubscribeInfo(topic, topicRouteData);
                                Iterator<Entry<String, MQConsumerInner>> it = this.consumerTable.entrySet().iterator();
                                while (it.hasNext()) {
                                    Entry<String, MQConsumerInner> entry = it.next();
                                    MQConsumerInner impl = entry.getValue();
                                    if (impl != null) {
                                        impl.updateTopicSubscribeInfo(topic, subscribeInfo);
                                    }
                                }
                            }
                            log.info("topicRouteTable.put TopicRouteData[{}]", cloneTopicRouteData);
                            this.topicRouteTable.put(topic, cloneTopicRouteData);
                            return true;
                        }
                    }
                    else {
                        log.warn("updateTopicRouteInfoFromNameServer, getTopicRouteInfoFromNameServer return null, Topic: {}", topic);
                    }
                }
                catch (Exception e) {
                    if (!topic.startsWith(MixAll.RETRY_GROUP_TOPIC_PREFIX) && !topic.equals(MixAll.DEFAULT_TOPIC)) {
                        log.warn("updateTopicRouteInfoFromNameServer Exception", e);
                    }
                }
                finally {
                    this.lockNamesrv.unlock();
                }
            }
            else {
                log.warn("updateTopicRouteInfoFromNameServer tryLock timeout {}ms", LockTimeoutMillis);
            }
        }
        catch (InterruptedException e) {
            log.warn("updateTopicRouteInfoFromNameServer Exception", e);
        }

        return false;
    }


    private boolean topicRouteDataIsChange(TopicRouteData olddata, TopicRouteData nowdata) {
        if (olddata == null || nowdata == null)
            return true;
        TopicRouteData old = olddata.cloneTopicRouteData();
        TopicRouteData now = nowdata.cloneTopicRouteData();
        Collections.sort(old.getQueueDatas());
        Collections.sort(old.getBrokerDatas());
        Collections.sort(now.getQueueDatas());
        Collections.sort(now.getBrokerDatas());
        return !old.equals(now);

    }


    public static TopicPublishInfo topicRouteData2TopicPublishInfo(final String topic, final TopicRouteData route) {
        TopicPublishInfo info = new TopicPublishInfo();
        if (route.getOrderTopicConf() != null && route.getOrderTopicConf().length() > 0) {
            String[] brokers = route.getOrderTopicConf().split(";");
            for (String broker : brokers) {
                String[] item = broker.split(":");
                int nums = Integer.parseInt(item[1]);
                for (int i = 0; i < nums; i++) {
                    MessageQueue mq = new MessageQueue(topic, item[0], i);
                    info.getMessageQueueList().add(mq);
                }
            }

            info.setOrderTopic(true);
        }
        else {
            List<QueueData> qds = route.getQueueDatas();
            Collections.sort(qds);
            for (QueueData qd : qds) {
                if (PermName.isWriteable(qd.getPerm())) {
                    BrokerData brokerData = null;
                    for (BrokerData bd : route.getBrokerDatas()) {
                        if (bd.getBrokerName().equals(qd.getBrokerName())) {
                            brokerData = bd;
                            break;
                        }
                    }

                    if (null == brokerData) {
                        continue;
                    }

                    if (!brokerData.getBrokerAddrs().containsKey(MixAll.MASTER_ID)) {
                        continue;
                    }

                    for (int i = 0; i < qd.getWriteQueueNums(); i++) {
                        MessageQueue mq = new MessageQueue(topic, qd.getBrokerName(), i);
                        info.getMessageQueueList().add(mq);
                    }
                }
            }

            info.setOrderTopic(false);
        }

        return info;
    }


    public static Set<MessageQueue> topicRouteData2TopicSubscribeInfo(final String topic, final TopicRouteData route) {
        Set<MessageQueue> mqList = new HashSet<MessageQueue>();
        List<QueueData> qds = route.getQueueDatas();
        for (QueueData qd : qds) {
            if (PermName.isReadable(qd.getPerm())) {
                for (int i = 0; i < qd.getReadQueueNums(); i++) {
                    MessageQueue mq = new MessageQueue(topic, qd.getBrokerName(), i);
                    mqList.add(mq);
                }
            }
        }

        return mqList;
    }


    private boolean isNeedUpdateTopicRouteInfo(final String topic) {
        boolean result = false;
        {
            Iterator<Entry<String, MQProducerInner>> it = this.producerTable.entrySet().iterator();
            while (it.hasNext() && !result) {
                Entry<String, MQProducerInner> entry = it.next();
                MQProducerInner impl = entry.getValue();
                if (impl != null) {
                    result = impl.isPublishTopicNeedUpdate(topic);
                }
            }
        }

        {
            Iterator<Entry<String, MQConsumerInner>> it = this.consumerTable.entrySet().iterator();
            while (it.hasNext() && !result) {
                Entry<String, MQConsumerInner> entry = it.next();
                MQConsumerInner impl = entry.getValue();
                if (impl != null) {
                    result = impl.isSubscribeTopicNeedUpdate(topic);
                }
            }
        }

        return result;
    }


    public void shutdown() {
        // Consumer
        if (!this.consumerTable.isEmpty())
            return;

        // AdminExt
        if (!this.adminExtTable.isEmpty())
            return;

        // Producer
        if (this.producerTable.size() > 1)
            return;

        synchronized (this) {
            switch (this.serviceState) {
            case CREATE_JUST:
                break;
            case RUNNING:
                this.defaultMQProducer.getDefaultMQProducerImpl().shutdown(false);

                this.serviceState = ServiceState.SHUTDOWN_ALREADY;
                this.pullMessageService.shutdown(true);
                this.scheduledExecutorService.shutdown();
                this.mQClientAPIImpl.shutdown();
                this.rebalanceService.shutdown();

                if (this.datagramSocket != null) {
                    this.datagramSocket.close();
                    this.datagramSocket = null;
                }
                MQClientManager.getInstance().removeClientFactory(this.clientId);
                log.info("the client factory [{}] shutdown OK", this.clientId);
                break;
            case SHUTDOWN_ALREADY:
                break;
            default:
                break;
            }
        }
    }


    public boolean registerConsumer(final String group, final MQConsumerInner consumer) {
        if (null == group || null == consumer) {
            return false;
        }

        MQConsumerInner prev = this.consumerTable.putIfAbsent(group, consumer);
        if (prev != null) {
            log.warn("the consumer group[" + group + "] exist already.");
            return false;
        }

        return true;
    }


    public void unregisterConsumer(final String group) {
        this.consumerTable.remove(group);
        this.unregisterClientWithLock(null, group);
    }


    private void unregisterClientWithLock(final String producerGroup, final String consumerGroup) {
        try {
            if (this.lockHeartbeat.tryLock(LockTimeoutMillis, TimeUnit.MILLISECONDS)) {
                try {
                    this.unregisterClient(producerGroup, consumerGroup);
                }
                catch (Exception e) {
                    log.error("unregisterClient exception", e);
                }
                finally {
                    this.lockHeartbeat.unlock();
                }
            }
            else {
                log.warn("lock heartBeat, but failed.");
            }
        }
        catch (InterruptedException e) {
            log.warn("unregisterClientWithLock exception", e);
        }
    }


    private void unregisterClient(final String producerGroup, final String consumerGroup) {
        Iterator<Entry<String, HashMap<Long, String>>> it = this.brokerAddrTable.entrySet().iterator();
        while (it.hasNext()) {
            Entry<String, HashMap<Long, String>> entry = it.next();
            String brokerName = entry.getKey();
            HashMap<Long, String> oneTable = entry.getValue();

            if (oneTable != null) {
                for (Long id : oneTable.keySet()) {
                    String addr = oneTable.get(id);
                    if (addr != null) {
                        try {
                            this.mQClientAPIImpl.unregisterClient(addr, this.clientId, producerGroup, consumerGroup, 3000);
                            log.info("unregister client[Producer: {} Consumer: {}] from broker[{} {} {}] success", producerGroup,
                                consumerGroup, brokerName, id, addr);
                        }
                        catch (RemotingException e) {
                            log.error("unregister client exception from broker: " + addr, e);
                        }
                        catch (MQBrokerException e) {
                            log.error("unregister client exception from broker: " + addr, e);
                        }
                        catch (InterruptedException e) {
                            log.error("unregister client exception from broker: " + addr, e);
                        }
                    }
                }
            }
        }
    }


    public boolean registerProducer(final String group, final DefaultMQProducerImpl producer) {
        if (null == group || null == producer) {
            return false;
        }

        MQProducerInner prev = this.producerTable.putIfAbsent(group, producer);
        if (prev != null) {
            log.warn("the producer group[{}] exist already.", group);
            return false;
        }

        return true;
    }


    public void unregisterProducer(final String group) {
        this.producerTable.remove(group);
        this.unregisterClientWithLock(group, null);
    }


    public boolean registerAdminExt(final String group, final MQAdminExtInner admin) {
        if (null == group || null == admin) {
            return false;
        }

        MQAdminExtInner prev = this.adminExtTable.putIfAbsent(group, admin);
        if (prev != null) {
            log.warn("the admin group[{}] exist already.", group);
            return false;
        }

        return true;
    }


    public void unregisterAdminExt(final String group) {
        this.adminExtTable.remove(group);
    }


    public void rebalanceImmediately() {
        this.rebalanceService.wakeup();
    }


    public void doRebalance() {
        for (String group : this.consumerTable.keySet()) {
            MQConsumerInner impl = this.consumerTable.get(group);
            if (impl != null) {
                try {
                    impl.doRebalance();
                }
                catch (Exception e) {
                    log.error("doRebalance exception", e);
                }
            }
        }
    }


    public MQProducerInner selectProducer(final String group) {
        return this.producerTable.get(group);
    }


    public MQConsumerInner selectConsumer(final String group) {
        return this.consumerTable.get(group);
    }


    public FindBrokerResult findBrokerAddressInAdmin(final String brokerName) {
        String brokerAddr = null;
        boolean slave = false;
        boolean found = false;

        HashMap<Long/* brokerId */, String/* address */> map = this.brokerAddrTable.get(brokerName);
        if (map != null && !map.isEmpty()) {
            FOR_SEG: for (Map.Entry<Long, String> entry : map.entrySet()) {
                Long id = entry.getKey();
                brokerAddr = entry.getValue();
                if (brokerAddr != null) {
                    found = true;
                    if (MixAll.MASTER_ID == id) {
                        slave = false;
                        break FOR_SEG;
                    }
                    else {
                        slave = true;
                    }
                    break;

                }
            } // end of for
        }

        if (found) {
            return new FindBrokerResult(brokerAddr, slave);
        }

        return null;
    }


    public String findBrokerAddressInPublish(final String brokerName) {
        HashMap<Long/* brokerId */, String/* address */> map = this.brokerAddrTable.get(brokerName);
        if (map != null && !map.isEmpty()) {
            return map.get(MixAll.MASTER_ID);
        }

        return null;
    }


    public FindBrokerResult findBrokerAddressInSubscribe(//
            final String brokerName,//
            final long brokerId,//
            final boolean onlyThisBroker//
    ) {
        String brokerAddr = null;
        boolean slave = false;
        boolean found = false;

        HashMap<Long/* brokerId */, String/* address */> map = this.brokerAddrTable.get(brokerName);
        if (map != null && !map.isEmpty()) {
            brokerAddr = map.get(brokerId);
            slave = (brokerId != MixAll.MASTER_ID);
            found = (brokerAddr != null);

            if (!found && !onlyThisBroker) {
                Entry<Long, String> entry = map.entrySet().iterator().next();
                brokerAddr = entry.getValue();
                slave = (entry.getKey() != MixAll.MASTER_ID);
                found = true;
            }
        }

        if (found) {
            return new FindBrokerResult(brokerAddr, slave);
        }

        return null;
    }


    public List<String> findConsumerIdList(final String topic, final String group) {
        String brokerAddr = this.findBrokerAddrByTopic(topic);
        if (null == brokerAddr) {
            this.updateTopicRouteInfoFromNameServer(topic);
            brokerAddr = this.findBrokerAddrByTopic(topic);
        }

        if (null != brokerAddr) {
            try {
                return this.mQClientAPIImpl.getConsumerIdListByGroup(brokerAddr, group, 3000);
            }
            catch (Exception e) {
                log.warn("getConsumerIdListByGroup exception, " + brokerAddr + " " + group, e);
            }
        }

        return null;
    }


    public String findBrokerAddrByTopic(final String topic) {
        TopicRouteData topicRouteData = this.topicRouteTable.get(topic);
        if (topicRouteData != null) {
            List<BrokerData> brokers = topicRouteData.getBrokerDatas();
            if (!brokers.isEmpty()) {
                BrokerData bd = brokers.get(0);
                return bd.selectBrokerAddr();
            }
        }

        return null;
    }


    public void resetOffset(String topic, String group, Map<MessageQueue, Long> offsetTable) {
        DefaultMQPushConsumerImpl consumer = null;
        try {
            MQConsumerInner impl = this.consumerTable.get(group);
            if (impl != null && impl instanceof DefaultMQPushConsumerImpl) {
                consumer = (DefaultMQPushConsumerImpl) impl;
            }
            else {
                log.info("[reset-offset] consumer dose not exist. group={}", group);
                return;
            }

            ConcurrentHashMap<MessageQueue, ProcessQueue> processQueueTable = consumer.getRebalanceImpl().getProcessQueueTable();
            Iterator<MessageQueue> itr = processQueueTable.keySet().iterator();
            while (itr.hasNext()) {
                MessageQueue mq = itr.next();
                if (topic.equals(mq.getTopic())) {
                    ProcessQueue pq = processQueueTable.get(mq);
                    pq.setDropped(true);
                    pq.clear();
                }
            }

            Iterator<MessageQueue> iterator = offsetTable.keySet().iterator();
            while (iterator.hasNext()) {
                MessageQueue mq = iterator.next();
                consumer.updateConsumeOffset(mq, offsetTable.get(mq));
                log.info("[reset-offset] reset offsetTable. topic={}, group={}, mq={}, offset={}", new Object[] { topic, group, mq,
                                                                                                                 offsetTable.get(mq) });
            }
            consumer.getOffsetStore().persistAll(offsetTable.keySet());

            try {
                TimeUnit.SECONDS.sleep(10);
            }
            catch (InterruptedException e) {
                //
            }

            iterator = offsetTable.keySet().iterator();
            while (iterator.hasNext()) {
                MessageQueue mq = iterator.next();
                consumer.updateConsumeOffset(mq, offsetTable.get(mq));
                log.info("[reset-offset] reset offsetTable. topic={}, group={}, mq={}, offset={}", new Object[] { topic, group, mq,
                                                                                                                 offsetTable.get(mq) });
            }
            consumer.getOffsetStore().persistAll(offsetTable.keySet());

            iterator = offsetTable.keySet().iterator();
            processQueueTable = consumer.getRebalanceImpl().getProcessQueueTable();
            while (iterator.hasNext()) {
                MessageQueue mq = iterator.next();
                processQueueTable.remove(mq);
            }
        }
        finally {
            consumer.getRebalanceImpl().doRebalance();
        }
    }


    public Map<MessageQueue, Long> getConsumerStatus(String topic, String group) {
        MQConsumerInner impl = this.consumerTable.get(group);
        if (impl != null && impl instanceof DefaultMQPushConsumerImpl) {
            DefaultMQPushConsumerImpl consumer = (DefaultMQPushConsumerImpl) impl;
            return consumer.getOffsetStore().cloneOffsetTable(topic);
        }
        else if (impl != null && impl instanceof DefaultMQPullConsumerImpl) {
            DefaultMQPullConsumerImpl consumer = (DefaultMQPullConsumerImpl) impl;
            return consumer.getOffsetStore().cloneOffsetTable(topic);
        }
        else {
            return Collections.EMPTY_MAP;
        }
    }


    public TopicRouteData getAnExistTopicRouteData(final String topic) {
        return this.topicRouteTable.get(topic);
    }


    public MQClientAPIImpl getMQClientAPIImpl() {
        return mQClientAPIImpl;
    }


    public MQAdminImpl getMQAdminImpl() {
        return mQAdminImpl;
    }


    public String getClientId() {
        return clientId;
    }


    public long getBootTimestamp() {
        return bootTimestamp;
    }


    public ScheduledExecutorService getScheduledExecutorService() {
        return scheduledExecutorService;
    }


    public PullMessageService getPullMessageService() {
        return pullMessageService;
    }


    public DefaultMQProducer getDefaultMQProducer() {
        return defaultMQProducer;
    }


    public ConcurrentHashMap<String, TopicRouteData> getTopicRouteTable() {
        return topicRouteTable;
    }


    public void adjustThreadPool() {
        Iterator<Entry<String, MQConsumerInner>> it = this.consumerTable.entrySet().iterator();
        while (it.hasNext()) {
            Entry<String, MQConsumerInner> entry = it.next();
            MQConsumerInner impl = entry.getValue();
            if (impl != null) {
                try {
                    if (impl instanceof DefaultMQPushConsumerImpl) {
                        DefaultMQPushConsumerImpl dmq = (DefaultMQPushConsumerImpl) impl;
                        dmq.adjustThreadPool();
                    }
                }
                catch (Exception e) {
                }
            }
        }
    }


    public ConsumeMessageDirectlyResult consumeMessageDirectly(final MessageExt msg, //
            final String consumerGroup, //
            final String brokerName) {
        MQConsumerInner mqConsumerInner = this.consumerTable.get(consumerGroup);
        if (null != mqConsumerInner) {
            DefaultMQPushConsumerImpl consumer = (DefaultMQPushConsumerImpl) mqConsumerInner;

            ConsumeMessageDirectlyResult result = consumer.getConsumeMessageService().consumeMessageDirectly(msg, brokerName);
            return result;
        }

        return null;
    }


    public ConsumerRunningInfo consumerRunningInfo(final String consumerGroup) {
        MQConsumerInner mqConsumerInner = this.consumerTable.get(consumerGroup);

        ConsumerRunningInfo consumerRunningInfo = mqConsumerInner.consumerRunningInfo();

        List<String> nsList = this.mQClientAPIImpl.getRemotingClient().getNameServerAddressList();
        String nsAddr = "";
        if (nsList != null) {
            for (String addr : nsList) {
                nsAddr = nsAddr + addr + ";";
            }
        }

        consumerRunningInfo.getProperties().put(ConsumerRunningInfo.PROP_NAMESERVER_ADDR, nsAddr);
        consumerRunningInfo.getProperties().put(ConsumerRunningInfo.PROP_CONSUME_TYPE, mqConsumerInner.consumeType());
        consumerRunningInfo.getProperties()
            .put(ConsumerRunningInfo.PROP_CLIENT_VERSION, MQVersion.getVersionDesc(MQVersion.CurrentVersion));

        return consumerRunningInfo;
    }


    public ConsumerStatsManager getConsumerStatsManager() {
        return consumerStatsManager;
    }
}<|MERGE_RESOLUTION|>--- conflicted
+++ resolved
@@ -68,23 +68,28 @@
     private final int instanceIndex;
     private final String clientId;
     private final long bootTimestamp = System.currentTimeMillis();
-    private final ConcurrentHashMap<String/* group */, MQProducerInner> producerTable = new ConcurrentHashMap<String, MQProducerInner>();
-    private final ConcurrentHashMap<String/* group */, MQConsumerInner> consumerTable = new ConcurrentHashMap<String, MQConsumerInner>();
-    private final ConcurrentHashMap<String/* group */, MQAdminExtInner> adminExtTable = new ConcurrentHashMap<String, MQAdminExtInner>();
+    private final ConcurrentHashMap<String/* group */, MQProducerInner> producerTable =
+            new ConcurrentHashMap<String, MQProducerInner>();
+    private final ConcurrentHashMap<String/* group */, MQConsumerInner> consumerTable =
+            new ConcurrentHashMap<String, MQConsumerInner>();
+    private final ConcurrentHashMap<String/* group */, MQAdminExtInner> adminExtTable =
+            new ConcurrentHashMap<String, MQAdminExtInner>();
     private final NettyClientConfig nettyClientConfig;
     private final MQClientAPIImpl mQClientAPIImpl;
     private final MQAdminImpl mQAdminImpl;
-    private final ConcurrentHashMap<String/* Topic */, TopicRouteData> topicRouteTable = new ConcurrentHashMap<String, TopicRouteData>();
+    private final ConcurrentHashMap<String/* Topic */, TopicRouteData> topicRouteTable =
+            new ConcurrentHashMap<String, TopicRouteData>();
     private final Lock lockNamesrv = new ReentrantLock();
     private final Lock lockHeartbeat = new ReentrantLock();
     private final ConcurrentHashMap<String/* Broker Name */, HashMap<Long/* brokerId */, String/* address */>> brokerAddrTable =
             new ConcurrentHashMap<String, HashMap<Long, String>>();
-    private final ScheduledExecutorService scheduledExecutorService = Executors.newSingleThreadScheduledExecutor(new ThreadFactory() {
-        @Override
-        public Thread newThread(Runnable r) {
-            return new Thread(r, "MQClientFactoryScheduledThread");
-        }
-    });
+    private final ScheduledExecutorService scheduledExecutorService = Executors
+            .newSingleThreadScheduledExecutor(new ThreadFactory() {
+                @Override
+                public Thread newThread(Runnable r) {
+                    return new Thread(r, "MQClientFactoryScheduledThread");
+                }
+            });
     private final ClientRemotingProcessor clientRemotingProcessor;
     private final PullMessageService pullMessageService;
     private final RebalanceService rebalanceService;
@@ -99,10 +104,11 @@
         this.clientConfig = clientConfig;
         this.instanceIndex = instanceIndex;
         this.nettyClientConfig = new NettyClientConfig();
-        this.nettyClientConfig.setClientCallbackExecutorThreads(clientConfig.getClientCallbackExecutorThreads());
+        this.nettyClientConfig.setClientCallbackExecutorThreads(clientConfig
+                .getClientCallbackExecutorThreads());
         this.clientRemotingProcessor = new ClientRemotingProcessor(this);
         this.mQClientAPIImpl =
-                new MQClientAPIImpl(this.nettyClientConfig, this.clientRemotingProcessor, rpcHook, this.clientConfig.getUnitName());
+                new MQClientAPIImpl(this.nettyClientConfig, this.clientRemotingProcessor, rpcHook);
 
         if (this.clientConfig.getNamesrvAddr() != null) {
             this.mQClientAPIImpl.updateNameServerAddressList(this.clientConfig.getNamesrvAddr());
@@ -123,17 +129,10 @@
         this.consumerStatsManager = new ConsumerStatsManager(this.scheduledExecutorService);
 
         log.info("created a new client Instance, FactoryIndex: {} ClinetID: {} {} {}, protocolType={}",//
-<<<<<<< HEAD
-            this.instanceIndex, //
-            this.clientId, //
-            this.clientConfig, //
-            MQVersion.getVersionDesc(MQVersion.CurrentVersion), RemotingCommand.getSerializeType());
-=======
                 this.instanceIndex, //
                 this.clientId, //
                 this.clientConfig, //
                 MQVersion.getVersionDesc(MQVersion.CurrentVersion), RemotingCommand.getSerializeTypeConfigInThisServer());
->>>>>>> a0e3e2f2
     }
 
 
@@ -147,33 +146,34 @@
 
         synchronized (this) {
             switch (this.serviceState) {
-            case CREATE_JUST:
-                this.serviceState = ServiceState.START_FAILED;
-                // If not specified,looking address from name server
-                if (null == this.clientConfig.getNamesrvAddr()) {
-                    this.clientConfig.setNamesrvAddr(this.mQClientAPIImpl.fetchNameServerAddr());
-                }
-                // Start request-response channel
-                this.mQClientAPIImpl.start();
-                // Start various schedule tasks
-                this.startScheduledTask();
-                // Start pull service
-                this.pullMessageService.start();
-                // Start rebalance service
-                this.rebalanceService.start();
-                // Start push service
-                this.defaultMQProducer.getDefaultMQProducerImpl().start(false);
-                log.info("the client factory [{}] start OK", this.clientId);
-                this.serviceState = ServiceState.RUNNING;
-                break;
-            case RUNNING:
-                break;
-            case SHUTDOWN_ALREADY:
-                break;
-            case START_FAILED:
-                throw new MQClientException("The Factory object[" + this.getClientId() + "] has been created before, and failed.", null);
-            default:
-                break;
+                case CREATE_JUST:
+                    this.serviceState = ServiceState.START_FAILED;
+                    //If not specified,looking address from name server
+                    if (null == this.clientConfig.getNamesrvAddr()) {
+                        this.clientConfig.setNamesrvAddr(this.mQClientAPIImpl.fetchNameServerAddr());
+                    }
+                    //Start request-response channel
+                    this.mQClientAPIImpl.start();
+                    //Start various schedule tasks
+                    this.startScheduledTask();
+                    //Start pull service
+                    this.pullMessageService.start();
+                    //Start rebalance service
+                    this.rebalanceService.start();
+                    //Start push service
+                    this.defaultMQProducer.getDefaultMQProducerImpl().start(false);
+                    log.info("the client factory [{}] start OK", this.clientId);
+                    this.serviceState = ServiceState.RUNNING;
+                    break;
+                case RUNNING:
+                    break;
+                case SHUTDOWN_ALREADY:
+                    break;
+                case START_FAILED:
+                    throw new MQClientException("The Factory object[" + this.getClientId()
+                            + "] has been created before, and failed.", null);
+                default:
+                    break;
             }
         }
     }
@@ -187,8 +187,7 @@
                 public void run() {
                     try {
                         MQClientInstance.this.mQClientAPIImpl.fetchNameServerAddr();
-                    }
-                    catch (Exception e) {
+                    } catch (Exception e) {
                         log.error("ScheduledTask fetchNameServerAddr exception", e);
                     }
                 }
@@ -201,8 +200,7 @@
             public void run() {
                 try {
                     MQClientInstance.this.updateTopicRouteInfoFromNameServer();
-                }
-                catch (Exception e) {
+                } catch (Exception e) {
                     log.error("ScheduledTask updateTopicRouteInfoFromNameServer exception", e);
                 }
             }
@@ -215,8 +213,7 @@
                 try {
                     MQClientInstance.this.cleanOfflineBroker();
                     MQClientInstance.this.sendHeartbeatToAllBrokerWithLock();
-                }
-                catch (Exception e) {
+                } catch (Exception e) {
                     log.error("ScheduledTask sendHeartbeatToAllBroker exception", e);
                 }
             }
@@ -228,8 +225,7 @@
             public void run() {
                 try {
                     MQClientInstance.this.persistAllConsumerOffset();
-                }
-                catch (Exception e) {
+                } catch (Exception e) {
                     log.error("ScheduledTask persistAllConsumerOffset exception", e);
                 }
             }
@@ -241,14 +237,12 @@
             public void run() {
                 try {
                     MQClientInstance.this.adjustThreadPool();
-                }
-                catch (Exception e) {
+                } catch (Exception e) {
                     log.error("ScheduledTask adjustThreadPool exception", e);
                 }
             }
         }, 1, 1, TimeUnit.MINUTES);
     }
-
 
     /**
      * Remove offline broker
@@ -257,9 +251,11 @@
         try {
             if (this.lockNamesrv.tryLock(LockTimeoutMillis, TimeUnit.MILLISECONDS))
                 try {
-                    ConcurrentHashMap<String, HashMap<Long, String>> updatedTable = new ConcurrentHashMap<String, HashMap<Long, String>>();
-
-                    Iterator<Entry<String, HashMap<Long, String>>> itBrokerTable = this.brokerAddrTable.entrySet().iterator();
+                    ConcurrentHashMap<String, HashMap<Long, String>> updatedTable =
+                            new ConcurrentHashMap<String, HashMap<Long, String>>();
+
+                    Iterator<Entry<String, HashMap<Long, String>>> itBrokerTable =
+                            this.brokerAddrTable.entrySet().iterator();
                     while (itBrokerTable.hasNext()) {
                         Entry<String, HashMap<Long, String>> entry = itBrokerTable.next();
                         String brokerName = entry.getKey();
@@ -281,8 +277,7 @@
                         if (cloneAddrTable.isEmpty()) {
                             itBrokerTable.remove();
                             log.info("the broker[{}] name's host is offline, remove it", brokerName);
-                        }
-                        else {
+                        } else {
                             updatedTable.put(brokerName, cloneAddrTable);
                         }
                     }
@@ -290,12 +285,10 @@
                     if (!updatedTable.isEmpty()) {
                         this.brokerAddrTable.putAll(updatedTable);
                     }
-                }
-                finally {
+                } finally {
                     this.lockNamesrv.unlock();
                 }
-        }
-        catch (InterruptedException e) {
+        } catch (InterruptedException e) {
             log.warn("cleanOfflineBroker Exception", e);
         }
     }
@@ -335,59 +328,57 @@
             try {
                 this.sendHeartbeatToAllBroker();
                 this.uploadFilterClassSource();
-            }
-            catch (final Exception e) {
+            } catch (final Exception e) {
                 log.error("sendHeartbeatToAllBroker exception", e);
-            }
-            finally {
+            } finally {
                 this.lockHeartbeat.unlock();
             }
-        }
-        else {
+        } else {
             log.warn("lock heartBeat, but failed.");
         }
     }
 
 
-    private void uploadFilterClassToAllFilterServer(final String consumerGroup, final String fullClassName, final String topic,
-            final String filterClassSource) throws UnsupportedEncodingException {
+    private void uploadFilterClassToAllFilterServer(final String consumerGroup, final String fullClassName,
+                                                    final String topic, final String filterClassSource) throws UnsupportedEncodingException {
         byte[] classBody = null;
         int classCRC = 0;
         try {
             classBody = filterClassSource.getBytes(MixAll.DEFAULT_CHARSET);
             classCRC = UtilAll.crc32(classBody);
-        }
-        catch (Exception e1) {
+        } catch (Exception e1) {
             log.warn("uploadFilterClassToAllFilterServer Exception, ClassName: {} {}", //
-                fullClassName,//
-                RemotingHelper.exceptionSimpleDesc(e1));
+                    fullClassName,//
+                    RemotingHelper.exceptionSimpleDesc(e1));
         }
 
         TopicRouteData topicRouteData = this.topicRouteTable.get(topic);
         if (topicRouteData != null //
-                && topicRouteData.getFilterServerTable() != null && !topicRouteData.getFilterServerTable().isEmpty()) {
-            Iterator<Entry<String, List<String>>> it = topicRouteData.getFilterServerTable().entrySet().iterator();
+                && topicRouteData.getFilterServerTable() != null
+                && !topicRouteData.getFilterServerTable().isEmpty()) {
+            Iterator<Entry<String, List<String>>> it =
+                    topicRouteData.getFilterServerTable().entrySet().iterator();
             while (it.hasNext()) {
                 Entry<String, List<String>> next = it.next();
                 List<String> value = next.getValue();
                 for (final String fsAddr : value) {
                     try {
-                        this.mQClientAPIImpl.registerMessageFilterClass(fsAddr, consumerGroup, topic, fullClassName, classCRC, classBody,
-                            5000);
-
-                        log.info("register message class filter to {} OK, ConsumerGroup: {} Topic: {} ClassName: {}", fsAddr,
-                            consumerGroup, topic, fullClassName);
-
-                    }
-                    catch (Exception e) {
+                        this.mQClientAPIImpl.registerMessageFilterClass(fsAddr, consumerGroup, topic,
+                                fullClassName, classCRC, classBody, 5000);
+
+                        log.info(
+                                "register message class filter to {} OK, ConsumerGroup: {} Topic: {} ClassName: {}",
+                                fsAddr, consumerGroup, topic, fullClassName);
+
+                    } catch (Exception e) {
                         log.error("uploadFilterClassToAllFilterServer Exception", e);
                     }
                 }
             }
-        }
-        else {
-            log.warn("register message class filter failed, because no filter server, ConsumerGroup: {} Topic: {} ClassName: {}",
-                consumerGroup, topic, fullClassName);
+        } else {
+            log.warn(
+                    "register message class filter failed, because no filter server, ConsumerGroup: {} Topic: {} ClassName: {}",
+                    consumerGroup, topic, fullClassName);
         }
     }
 
@@ -406,9 +397,9 @@
                         final String topic = sub.getTopic();
                         final String filterClassSource = sub.getFilterClassSource();
                         try {
-                            this.uploadFilterClassToAllFilterServer(consumerGroup, className, topic, filterClassSource);
-                        }
-                        catch (Exception e) {
+                            this.uploadFilterClassToAllFilterServer(consumerGroup, className, topic,
+                                    filterClassSource);
+                        } catch (Exception e) {
                             log.error("uploadFilterClassToAllFilterServer Exception", e);
                         }
                     }
@@ -445,8 +436,7 @@
                             this.mQClientAPIImpl.sendHearbeat(addr, heartbeatData, 3000);
                             log.info("send heart beat to broker[{} {} {}] success", brokerName, id, addr);
                             log.info(heartbeatData.toString());
-                        }
-                        catch (Exception e) {
+                        } catch (Exception e) {
                             log.error("send heart beat to broker exception", e);
                         }
                     }
@@ -537,34 +527,37 @@
     }
 
 
-    public boolean updateTopicRouteInfoFromNameServer(final String topic, boolean isDefault, DefaultMQProducer defaultMQProducer) {
+    public boolean updateTopicRouteInfoFromNameServer(final String topic, boolean isDefault,
+                                                      DefaultMQProducer defaultMQProducer) {
         try {
             if (this.lockNamesrv.tryLock(LockTimeoutMillis, TimeUnit.MILLISECONDS)) {
                 try {
                     TopicRouteData topicRouteData;
                     if (isDefault && defaultMQProducer != null) {
                         topicRouteData =
-                                this.mQClientAPIImpl
-                                    .getDefaultTopicRouteInfoFromNameServer(defaultMQProducer.getCreateTopicKey(), 1000 * 3);
+                                this.mQClientAPIImpl.getDefaultTopicRouteInfoFromNameServer(
+                                        defaultMQProducer.getCreateTopicKey(), 1000 * 3);
                         if (topicRouteData != null) {
                             for (QueueData data : topicRouteData.getQueueDatas()) {
-                                int queueNums = Math.min(defaultMQProducer.getDefaultTopicQueueNums(), data.getReadQueueNums());
+                                int queueNums =
+                                        Math.min(defaultMQProducer.getDefaultTopicQueueNums(),
+                                                data.getReadQueueNums());
                                 data.setReadQueueNums(queueNums);
                                 data.setWriteQueueNums(queueNums);
                             }
                         }
-                    }
-                    else {
-                        topicRouteData = this.mQClientAPIImpl.getTopicRouteInfoFromNameServer(topic, 1000 * 3);
+                    } else {
+                        topicRouteData =
+                                this.mQClientAPIImpl.getTopicRouteInfoFromNameServer(topic, 1000 * 3);
                     }
                     if (topicRouteData != null) {
                         TopicRouteData old = this.topicRouteTable.get(topic);
                         boolean changed = topicRouteDataIsChange(old, topicRouteData);
                         if (!changed) {
                             changed = this.isNeedUpdateTopicRouteInfo(topic);
-                        }
-                        else {
-                            log.info("the topic[{}] route info changed, odl[{}] ,new[{}]", topic, old, topicRouteData);
+                        } else {
+                            log.info("the topic[{}] route info changed, odl[{}] ,new[{}]", topic, old,
+                                    topicRouteData);
                         }
 
                         if (changed) {
@@ -576,9 +569,11 @@
 
                             // Update Pub info
                             {
-                                TopicPublishInfo publishInfo = topicRouteData2TopicPublishInfo(topic, topicRouteData);
+                                TopicPublishInfo publishInfo =
+                                        topicRouteData2TopicPublishInfo(topic, topicRouteData);
                                 publishInfo.setHaveTopicRouterInfo(true);
-                                Iterator<Entry<String, MQProducerInner>> it = this.producerTable.entrySet().iterator();
+                                Iterator<Entry<String, MQProducerInner>> it =
+                                        this.producerTable.entrySet().iterator();
                                 while (it.hasNext()) {
                                     Entry<String, MQProducerInner> entry = it.next();
                                     MQProducerInner impl = entry.getValue();
@@ -588,10 +583,12 @@
                                 }
                             }
 
-                            // Update sub info
+                            //Update sub info
                             {
-                                Set<MessageQueue> subscribeInfo = topicRouteData2TopicSubscribeInfo(topic, topicRouteData);
-                                Iterator<Entry<String, MQConsumerInner>> it = this.consumerTable.entrySet().iterator();
+                                Set<MessageQueue> subscribeInfo =
+                                        topicRouteData2TopicSubscribeInfo(topic, topicRouteData);
+                                Iterator<Entry<String, MQConsumerInner>> it =
+                                        this.consumerTable.entrySet().iterator();
                                 while (it.hasNext()) {
                                     Entry<String, MQConsumerInner> entry = it.next();
                                     MQConsumerInner impl = entry.getValue();
@@ -604,25 +601,23 @@
                             this.topicRouteTable.put(topic, cloneTopicRouteData);
                             return true;
                         }
-                    }
-                    else {
-                        log.warn("updateTopicRouteInfoFromNameServer, getTopicRouteInfoFromNameServer return null, Topic: {}", topic);
-                    }
-                }
-                catch (Exception e) {
-                    if (!topic.startsWith(MixAll.RETRY_GROUP_TOPIC_PREFIX) && !topic.equals(MixAll.DEFAULT_TOPIC)) {
+                    } else {
+                        log.warn(
+                                "updateTopicRouteInfoFromNameServer, getTopicRouteInfoFromNameServer return null, Topic: {}",
+                                topic);
+                    }
+                } catch (Exception e) {
+                    if (!topic.startsWith(MixAll.RETRY_GROUP_TOPIC_PREFIX)
+                            && !topic.equals(MixAll.DEFAULT_TOPIC)) {
                         log.warn("updateTopicRouteInfoFromNameServer Exception", e);
                     }
-                }
-                finally {
+                } finally {
                     this.lockNamesrv.unlock();
                 }
-            }
-            else {
+            } else {
                 log.warn("updateTopicRouteInfoFromNameServer tryLock timeout {}ms", LockTimeoutMillis);
             }
-        }
-        catch (InterruptedException e) {
+        } catch (InterruptedException e) {
             log.warn("updateTopicRouteInfoFromNameServer Exception", e);
         }
 
@@ -644,7 +639,8 @@
     }
 
 
-    public static TopicPublishInfo topicRouteData2TopicPublishInfo(final String topic, final TopicRouteData route) {
+    public static TopicPublishInfo topicRouteData2TopicPublishInfo(final String topic,
+                                                                   final TopicRouteData route) {
         TopicPublishInfo info = new TopicPublishInfo();
         if (route.getOrderTopicConf() != null && route.getOrderTopicConf().length() > 0) {
             String[] brokers = route.getOrderTopicConf().split(";");
@@ -694,7 +690,8 @@
     }
 
 
-    public static Set<MessageQueue> topicRouteData2TopicSubscribeInfo(final String topic, final TopicRouteData route) {
+    public static Set<MessageQueue> topicRouteData2TopicSubscribeInfo(final String topic,
+                                                                      final TopicRouteData route) {
         Set<MessageQueue> mqList = new HashSet<MessageQueue>();
         List<QueueData> qds = route.getQueueDatas();
         for (QueueData qd : qds) {
@@ -753,28 +750,28 @@
 
         synchronized (this) {
             switch (this.serviceState) {
-            case CREATE_JUST:
-                break;
-            case RUNNING:
-                this.defaultMQProducer.getDefaultMQProducerImpl().shutdown(false);
-
-                this.serviceState = ServiceState.SHUTDOWN_ALREADY;
-                this.pullMessageService.shutdown(true);
-                this.scheduledExecutorService.shutdown();
-                this.mQClientAPIImpl.shutdown();
-                this.rebalanceService.shutdown();
-
-                if (this.datagramSocket != null) {
-                    this.datagramSocket.close();
-                    this.datagramSocket = null;
-                }
-                MQClientManager.getInstance().removeClientFactory(this.clientId);
-                log.info("the client factory [{}] shutdown OK", this.clientId);
-                break;
-            case SHUTDOWN_ALREADY:
-                break;
-            default:
-                break;
+                case CREATE_JUST:
+                    break;
+                case RUNNING:
+                    this.defaultMQProducer.getDefaultMQProducerImpl().shutdown(false);
+
+                    this.serviceState = ServiceState.SHUTDOWN_ALREADY;
+                    this.pullMessageService.shutdown(true);
+                    this.scheduledExecutorService.shutdown();
+                    this.mQClientAPIImpl.shutdown();
+                    this.rebalanceService.shutdown();
+
+                    if (this.datagramSocket != null) {
+                        this.datagramSocket.close();
+                        this.datagramSocket = null;
+                    }
+                    MQClientManager.getInstance().removeClientFactory(this.clientId);
+                    log.info("the client factory [{}] shutdown OK", this.clientId);
+                    break;
+                case SHUTDOWN_ALREADY:
+                    break;
+                default:
+                    break;
             }
         }
     }
@@ -806,19 +803,15 @@
             if (this.lockHeartbeat.tryLock(LockTimeoutMillis, TimeUnit.MILLISECONDS)) {
                 try {
                     this.unregisterClient(producerGroup, consumerGroup);
-                }
-                catch (Exception e) {
+                } catch (Exception e) {
                     log.error("unregisterClient exception", e);
-                }
-                finally {
+                } finally {
                     this.lockHeartbeat.unlock();
                 }
-            }
-            else {
+            } else {
                 log.warn("lock heartBeat, but failed.");
             }
-        }
-        catch (InterruptedException e) {
+        } catch (InterruptedException e) {
             log.warn("unregisterClientWithLock exception", e);
         }
     }
@@ -836,17 +829,16 @@
                     String addr = oneTable.get(id);
                     if (addr != null) {
                         try {
-                            this.mQClientAPIImpl.unregisterClient(addr, this.clientId, producerGroup, consumerGroup, 3000);
-                            log.info("unregister client[Producer: {} Consumer: {}] from broker[{} {} {}] success", producerGroup,
-                                consumerGroup, brokerName, id, addr);
-                        }
-                        catch (RemotingException e) {
+                            this.mQClientAPIImpl.unregisterClient(addr, this.clientId, producerGroup,
+                                    consumerGroup, 3000);
+                            log.info(
+                                    "unregister client[Producer: {} Consumer: {}] from broker[{} {} {}] success",
+                                    producerGroup, consumerGroup, brokerName, id, addr);
+                        } catch (RemotingException e) {
                             log.error("unregister client exception from broker: " + addr, e);
-                        }
-                        catch (MQBrokerException e) {
+                        } catch (MQBrokerException e) {
                             log.error("unregister client exception from broker: " + addr, e);
-                        }
-                        catch (InterruptedException e) {
+                        } catch (InterruptedException e) {
                             log.error("unregister client exception from broker: " + addr, e);
                         }
                     }
@@ -908,8 +900,7 @@
             if (impl != null) {
                 try {
                     impl.doRebalance();
-                }
-                catch (Exception e) {
+                } catch (Exception e) {
                     log.error("doRebalance exception", e);
                 }
             }
@@ -934,7 +925,8 @@
 
         HashMap<Long/* brokerId */, String/* address */> map = this.brokerAddrTable.get(brokerName);
         if (map != null && !map.isEmpty()) {
-            FOR_SEG: for (Map.Entry<Long, String> entry : map.entrySet()) {
+            FOR_SEG:
+            for (Map.Entry<Long, String> entry : map.entrySet()) {
                 Long id = entry.getKey();
                 brokerAddr = entry.getValue();
                 if (brokerAddr != null) {
@@ -942,8 +934,7 @@
                     if (MixAll.MASTER_ID == id) {
                         slave = false;
                         break FOR_SEG;
-                    }
-                    else {
+                    } else {
                         slave = true;
                     }
                     break;
@@ -958,7 +949,6 @@
 
         return null;
     }
-
 
     public String findBrokerAddressInPublish(final String brokerName) {
         HashMap<Long/* brokerId */, String/* address */> map = this.brokerAddrTable.get(brokerName);
@@ -969,11 +959,10 @@
         return null;
     }
 
-
     public FindBrokerResult findBrokerAddressInSubscribe(//
-            final String brokerName,//
-            final long brokerId,//
-            final boolean onlyThisBroker//
+                                                         final String brokerName,//
+                                                         final long brokerId,//
+                                                         final boolean onlyThisBroker//
     ) {
         String brokerAddr = null;
         boolean slave = false;
@@ -1011,8 +1000,7 @@
         if (null != brokerAddr) {
             try {
                 return this.mQClientAPIImpl.getConsumerIdListByGroup(brokerAddr, group, 3000);
-            }
-            catch (Exception e) {
+            } catch (Exception e) {
                 log.warn("getConsumerIdListByGroup exception, " + brokerAddr + " " + group, e);
             }
         }
@@ -1041,13 +1029,13 @@
             MQConsumerInner impl = this.consumerTable.get(group);
             if (impl != null && impl instanceof DefaultMQPushConsumerImpl) {
                 consumer = (DefaultMQPushConsumerImpl) impl;
-            }
-            else {
+            } else {
                 log.info("[reset-offset] consumer dose not exist. group={}", group);
                 return;
             }
 
-            ConcurrentHashMap<MessageQueue, ProcessQueue> processQueueTable = consumer.getRebalanceImpl().getProcessQueueTable();
+            ConcurrentHashMap<MessageQueue, ProcessQueue> processQueueTable =
+                    consumer.getRebalanceImpl().getProcessQueueTable();
             Iterator<MessageQueue> itr = processQueueTable.keySet().iterator();
             while (itr.hasNext()) {
                 MessageQueue mq = itr.next();
@@ -1062,15 +1050,14 @@
             while (iterator.hasNext()) {
                 MessageQueue mq = iterator.next();
                 consumer.updateConsumeOffset(mq, offsetTable.get(mq));
-                log.info("[reset-offset] reset offsetTable. topic={}, group={}, mq={}, offset={}", new Object[] { topic, group, mq,
-                                                                                                                 offsetTable.get(mq) });
+                log.info("[reset-offset] reset offsetTable. topic={}, group={}, mq={}, offset={}",
+                        new Object[]{topic, group, mq, offsetTable.get(mq)});
             }
             consumer.getOffsetStore().persistAll(offsetTable.keySet());
 
             try {
                 TimeUnit.SECONDS.sleep(10);
-            }
-            catch (InterruptedException e) {
+            } catch (InterruptedException e) {
                 //
             }
 
@@ -1078,8 +1065,8 @@
             while (iterator.hasNext()) {
                 MessageQueue mq = iterator.next();
                 consumer.updateConsumeOffset(mq, offsetTable.get(mq));
-                log.info("[reset-offset] reset offsetTable. topic={}, group={}, mq={}, offset={}", new Object[] { topic, group, mq,
-                                                                                                                 offsetTable.get(mq) });
+                log.info("[reset-offset] reset offsetTable. topic={}, group={}, mq={}, offset={}",
+                        new Object[]{topic, group, mq, offsetTable.get(mq)});
             }
             consumer.getOffsetStore().persistAll(offsetTable.keySet());
 
@@ -1089,8 +1076,7 @@
                 MessageQueue mq = iterator.next();
                 processQueueTable.remove(mq);
             }
-        }
-        finally {
+        } finally {
             consumer.getRebalanceImpl().doRebalance();
         }
     }
@@ -1101,12 +1087,10 @@
         if (impl != null && impl instanceof DefaultMQPushConsumerImpl) {
             DefaultMQPushConsumerImpl consumer = (DefaultMQPushConsumerImpl) impl;
             return consumer.getOffsetStore().cloneOffsetTable(topic);
-        }
-        else if (impl != null && impl instanceof DefaultMQPullConsumerImpl) {
+        } else if (impl != null && impl instanceof DefaultMQPullConsumerImpl) {
             DefaultMQPullConsumerImpl consumer = (DefaultMQPullConsumerImpl) impl;
             return consumer.getOffsetStore().cloneOffsetTable(topic);
-        }
-        else {
+        } else {
             return Collections.EMPTY_MAP;
         }
     }
@@ -1168,8 +1152,7 @@
                         DefaultMQPushConsumerImpl dmq = (DefaultMQPushConsumerImpl) impl;
                         dmq.adjustThreadPool();
                     }
-                }
-                catch (Exception e) {
+                } catch (Exception e) {
                 }
             }
         }
@@ -1177,13 +1160,14 @@
 
 
     public ConsumeMessageDirectlyResult consumeMessageDirectly(final MessageExt msg, //
-            final String consumerGroup, //
-            final String brokerName) {
+                                                               final String consumerGroup, //
+                                                               final String brokerName) {
         MQConsumerInner mqConsumerInner = this.consumerTable.get(consumerGroup);
         if (null != mqConsumerInner) {
             DefaultMQPushConsumerImpl consumer = (DefaultMQPushConsumerImpl) mqConsumerInner;
 
-            ConsumeMessageDirectlyResult result = consumer.getConsumeMessageService().consumeMessageDirectly(msg, brokerName);
+            ConsumeMessageDirectlyResult result =
+                    consumer.getConsumeMessageService().consumeMessageDirectly(msg, brokerName);
             return result;
         }
 
@@ -1205,9 +1189,10 @@
         }
 
         consumerRunningInfo.getProperties().put(ConsumerRunningInfo.PROP_NAMESERVER_ADDR, nsAddr);
-        consumerRunningInfo.getProperties().put(ConsumerRunningInfo.PROP_CONSUME_TYPE, mqConsumerInner.consumeType());
-        consumerRunningInfo.getProperties()
-            .put(ConsumerRunningInfo.PROP_CLIENT_VERSION, MQVersion.getVersionDesc(MQVersion.CurrentVersion));
+        consumerRunningInfo.getProperties().put(ConsumerRunningInfo.PROP_CONSUME_TYPE,
+                mqConsumerInner.consumeType());
+        consumerRunningInfo.getProperties().put(ConsumerRunningInfo.PROP_CLIENT_VERSION,
+                MQVersion.getVersionDesc(MQVersion.CurrentVersion));
 
         return consumerRunningInfo;
     }
